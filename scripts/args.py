#!python3

"""
Class to parse command line arguments.
"""

import argparse
import sys
from typing import Optional


class CLIParser:
    def __init__(self):

        """
        Create the argument parser, and parse the command
        line arguments.
        """

        parser = argparse.ArgumentParser()
        parser.add_argument(
            "--config",
            "-c",
            required=False,
            type=str,
            help="Supply the configuration file in TOML format",
            metavar="config_file.toml",
        )
<<<<<<< HEAD
        if any(module in sys.argv[0] for module in ["submit", "args", "which_config"]):
            parser.add_argument(
                "--work-req",
                "-w",
                type=str,
                required=False,
                help="Supply the Work Requirement definition file in JSON format",
                metavar="work_requirement.json",
            )
        # parser.add_argument(
        #     "--worker-pool", "-p",
        #     type=str,
        #     required=False,
        #     help="The Worker Pool definition file in JSON format",
        # )
=======
        parser.add_argument(
            "--work-req",
            "-w",
            type=str,
            required=False,
            help="Supply the Work Requirement definition file in JSON format",
            metavar="work_requirement.json",
        )
        parser.add_argument(
            "--worker-pool",
            "-p",
            type=str,
            required=False,
            help="The Worker Pool definition file in JSON format",
        )
>>>>>>> a0333eca

        self.args = parser.parse_args()

    @property
    def config_file(self) -> Optional[str]:
        return self.args.config

    @property
    def work_req_file(self) -> Optional[str]:
        return self.args.work_req

    @property
    def worker_pool_file(self) -> Optional[str]:
        return self.args.worker_pool


if __name__ == "__main__":
    # Standalone testing
    args = CLIParser()
<<<<<<< HEAD
    try:
        print("config file =", args.config_file)
    except:
        pass
    try:
        print("work requirement file =", args.work_req_file)
    except:
        pass
=======
    print("config file =", args.config_file)
    print("work requirement file =", args.work_req_file)
    print("worker_pool_file =", args.worker_pool_file)
>>>>>>> a0333eca
<|MERGE_RESOLUTION|>--- conflicted
+++ resolved
@@ -26,7 +26,7 @@
             help="Supply the configuration file in TOML format",
             metavar="config_file.toml",
         )
-<<<<<<< HEAD
+
         if any(module in sys.argv[0] for module in ["submit", "args", "which_config"]):
             parser.add_argument(
                 "--work-req",
@@ -36,29 +36,16 @@
                 help="Supply the Work Requirement definition file in JSON format",
                 metavar="work_requirement.json",
             )
-        # parser.add_argument(
-        #     "--worker-pool", "-p",
-        #     type=str,
-        #     required=False,
-        #     help="The Worker Pool definition file in JSON format",
-        # )
-=======
-        parser.add_argument(
-            "--work-req",
-            "-w",
-            type=str,
-            required=False,
-            help="Supply the Work Requirement definition file in JSON format",
-            metavar="work_requirement.json",
-        )
-        parser.add_argument(
-            "--worker-pool",
-            "-p",
-            type=str,
-            required=False,
-            help="The Worker Pool definition file in JSON format",
-        )
->>>>>>> a0333eca
+        if any(
+            module in sys.argv[0] for module in ["provision", "args", "which_config"]
+        ):
+            parser.add_argument(
+                "--worker-pool",
+                "-p",
+                type=str,
+                required=False,
+                help="The Worker Pool definition file in JSON format",
+            )
 
         self.args = parser.parse_args()
 
@@ -78,7 +65,6 @@
 if __name__ == "__main__":
     # Standalone testing
     args = CLIParser()
-<<<<<<< HEAD
     try:
         print("config file =", args.config_file)
     except:
@@ -87,8 +73,7 @@
         print("work requirement file =", args.work_req_file)
     except:
         pass
-=======
-    print("config file =", args.config_file)
-    print("work requirement file =", args.work_req_file)
-    print("worker_pool_file =", args.worker_pool_file)
->>>>>>> a0333eca
+    try:
+        print("worker pool file =", args.worker_pool_file)
+    except:
+        pass