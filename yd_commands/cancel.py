#!/usr/bin/env python3

"""
A script to cancel Work Requirements and optionally abort Tasks.
"""

from time import sleep
from typing import List

from yellowdog_client.model import (
    Task,
    TaskSearch,
    TaskStatus,
    WorkRequirement,
    WorkRequirementStatus,
    WorkRequirementSummary,
)

from yd_commands.args import ARGS_PARSER
from yd_commands.config import link_entity
from yd_commands.interactive import confirmed, select
from yd_commands.object_utilities import (
    get_filtered_work_requirements,
    get_task_group_name,
)
from yd_commands.printing import print_log
from yd_commands.wrapper import CLIENT, CONFIG_COMMON, main_wrapper


@main_wrapper
def main():
    print_log(
<<<<<<< HEAD
        f"Cancelling Work Requirements matching "
        f"'namespace={CONFIG_COMMON.namespace}' "
        f"and starting with 'tag={CONFIG_COMMON.name_tag}'"
=======
        f"Cancelling Work Requirements in "
        f"namespace '{CONFIG_COMMON.namespace}' and "
        f"tag starting with '{CONFIG_COMMON.name_tag}'"
>>>>>>> cd4a2c41
    )

    selected_work_requirement_summaries: List[
        WorkRequirementSummary
    ] = get_filtered_work_requirements(
        client=CLIENT,
        namespace=CONFIG_COMMON.namespace,
        tag=CONFIG_COMMON.name_tag,
        exclude_filter=[
            WorkRequirementStatus.COMPLETED,
            WorkRequirementStatus.CANCELLED,
            WorkRequirementStatus.FAILED,
        ],
    )

    cancelled_count = 0
    cancelling_count = 0

    if len(selected_work_requirement_summaries) > 0:
        selected_work_requirement_summaries = select(
            CLIENT, selected_work_requirement_summaries
        )

    if len(selected_work_requirement_summaries) > 0 and confirmed(
        f"Cancel {len(selected_work_requirement_summaries)} Work Requirement(s)?"
    ):
        for work_summary in selected_work_requirement_summaries:
            if work_summary.status != WorkRequirementStatus.CANCELLING:
                CLIENT.work_client.cancel_work_requirement_by_id(work_summary.id)
                work_requirement: WorkRequirement = (
                    CLIENT.work_client.get_work_requirement_by_id(work_summary.id)
                )
                cancelled_count += 1
                print_log(
                    f"Cancelling {link_entity(CONFIG_COMMON.url, work_requirement)} "
                    f"({work_summary.name})"
                )
            elif work_summary.status == WorkRequirementStatus.CANCELLING:
                print_log(
                    f"Work Requirement '{work_summary.name}' is already cancelling"
                )
                cancelling_count += 1
        if cancelled_count > 0:
            print_log(f"Cancelled {cancelled_count} Work Requirement(s)")
        elif cancelling_count == 0:
            print_log("No Work Requirements to cancel")

        if ARGS_PARSER.abort:
            if cancelled_count == 0 and cancelling_count == 0:
                print_log("No Tasks to abort")
            else:
                print_log("Aborting all currently running Tasks")
                abort_attempts = 12
                for attempt in range(1, abort_attempts + 1):
                    print_log(
                        f"Collecting Tasks to abort (attempt {attempt}/{abort_attempts})"
                    )
                    if abort_all_tasks(selected_work_requirement_summaries) == 0:
                        break
                    sleep(5)

    else:
        print_log("No Work Requirements to cancel")


def abort_all_tasks(
    selected_work_requirement_summaries: List[WorkRequirementSummary],
) -> int:
    """
    Abort all Tasks in CANCELLING Work Requirements.
    """
    aborted_tasks = 0
    for wr_summary in get_filtered_work_requirements(
        client=CLIENT,
        namespace=CONFIG_COMMON.namespace,
        tag=CONFIG_COMMON.name_tag,
        include_filter=[WorkRequirementStatus.CANCELLING],
    ):
        if wr_summary.id in [x.id for x in selected_work_requirement_summaries]:
            task_search = TaskSearch(
                workRequirementId=wr_summary.id,
                statuses=[TaskStatus.EXECUTING],
            )
            tasks: List[Task] = CLIENT.work_client.find_tasks(task_search)
            for task in tasks:
                try:
                    CLIENT.work_client.cancel_task(task, abort=True)
                    print_log(
                        f"Aborting Task '{task.name}' "
                        f"in Task Group '{get_task_group_name(CLIENT, wr_summary, task)}' "
                        f"in Work Requirement '{wr_summary.name}'"
                    )
                    aborted_tasks += 1
                except Exception as e:
                    print_log(f"Error: {e}")
                    continue
    if aborted_tasks == 0:
        print_log("No Tasks to abort")
    else:
        print_log(f"Aborted {aborted_tasks} Task(s)")
    return aborted_tasks


# Entry point
if __name__ == "__main__":
    main()<|MERGE_RESOLUTION|>--- conflicted
+++ resolved
@@ -30,15 +30,9 @@
 @main_wrapper
 def main():
     print_log(
-<<<<<<< HEAD
-        f"Cancelling Work Requirements matching "
-        f"'namespace={CONFIG_COMMON.namespace}' "
-        f"and starting with 'tag={CONFIG_COMMON.name_tag}'"
-=======
         f"Cancelling Work Requirements in "
         f"namespace '{CONFIG_COMMON.namespace}' and "
         f"tag starting with '{CONFIG_COMMON.name_tag}'"
->>>>>>> cd4a2c41
     )
 
     selected_work_requirement_summaries: List[
