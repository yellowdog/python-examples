--- conflicted
+++ resolved
@@ -22,13 +22,8 @@
 def main():
     print_log(
         f"Terminating Compute Requirements matching "
-<<<<<<< HEAD
-        f"'namespace={CONFIG_COMMON.namespace}' and "
-        f"starting with 'tag={CONFIG_COMMON.name_tag}'"
-=======
         f"'namespace={CONFIG_COMMON.namespace}' and tag "
         f"starting with '{CONFIG_COMMON.name_tag}'"
->>>>>>> cd4a2c41
     )
 
     compute_requirement_summaries: List[
