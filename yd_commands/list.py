--- conflicted
+++ resolved
@@ -138,13 +138,8 @@
 
 def list_object_paths():
     print_log(
-<<<<<<< HEAD
-        f"Listing Object Paths in 'namespace={CONFIG_COMMON.namespace}' and "
-        f"names starting with 'tag={CONFIG_COMMON.name_tag}'"
-=======
         f"Listing Object Paths in namespace '{CONFIG_COMMON.namespace}' and "
         f"names starting with '{CONFIG_COMMON.name_tag}'"
->>>>>>> cd4a2c41
     )
     object_paths: List[
         ObjectPath
@@ -156,15 +151,9 @@
 
 def list_worker_pools():
     print_log(
-<<<<<<< HEAD
-        f"Listing Provisioned Worker Pools with Compute Requirements matching "
-        f"'namespace={CONFIG_COMMON.namespace}' and "
-        f"names starting with 'tag={CONFIG_COMMON.name_tag}'"
-=======
         f"Listing Provisioned Worker Pools with Compute Requirements in "
         f"namespace '{CONFIG_COMMON.namespace}' and "
         f"names starting with '{CONFIG_COMMON.name_tag}'"
->>>>>>> cd4a2c41
     )
     worker_pool_summaries: List[
         WorkerPoolSummary
@@ -206,15 +195,9 @@
 
 def list_compute_requirements():
     print_log(
-<<<<<<< HEAD
-        f"Listing Compute Requirements matching "
-        f"'namespace={CONFIG_COMMON.namespace}' and "
-        f" names starting with 'tag={CONFIG_COMMON.name_tag}'"
-=======
         f"Listing Compute Requirements in "
         f"namespace '{CONFIG_COMMON.namespace}' and "
         f" names starting with '{CONFIG_COMMON.name_tag}'"
->>>>>>> cd4a2c41
     )
 
     compute_requirement_summaries: List[
