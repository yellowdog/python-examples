# YellowDog Python Example Scripts

<!--ts-->
* [YellowDog Python Example Scripts](#yellowdog-python-example-scripts)
* [Overview](#overview)
* [YellowDog Prerequisites](#yellowdog-prerequisites)
* [Script Installation with Pip](#script-installation-with-pip)
* [Script Installation with Pipx](#script-installation-with-pipx)
* [Usage](#usage)
* [Configuration](#configuration)
* [Naming Restrictions](#naming-restrictions)
* [Common Properties](#common-properties)
   * [Specifying Common Properties using the Command Line or Environment Variables](#specifying-common-properties-using-the-command-line-or-environment-variables)
   * [Mustache Template Directives in Common Properties](#mustache-template-directives-in-common-properties)
* [Mustache Template Directives](#mustache-template-directives)
   * [Default Mustache Directives](#default-mustache-directives)
   * [User-Defined Mustache Directives](#user-defined-mustache-directives)
* [Work Requirement Properties](#work-requirement-properties)
   * [Work Requirement JSON File Structure](#work-requirement-json-file-structure)
   * [Property Inheritance](#property-inheritance)
   * [Work Requirement Property Dictionary](#work-requirement-property-dictionary)
   * [Automatic Properties](#automatic-properties)
      * [Work Requirement, Task Group and Task Naming](#work-requirement-task-group-and-task-naming)
      * [Task Types](#task-types)
      * [Task Counts](#task-counts)
   * [Examples](#examples)
      * [TOML Properties in the workRequirement Section](#toml-properties-in-the-workrequirement-section)
      * [JSON Properties at the Work Requirement Level](#json-properties-at-the-work-requirement-level)
      * [JSON Properties at the Task Group Level](#json-properties-at-the-task-group-level)
      * [JSON Properties at the Task Level](#json-properties-at-the-task-level)
   * [Mustache Directives in Work Requirement Properties](#mustache-directives-in-work-requirement-properties)
      * [Task and Task Group Naming](#task-and-task-group-naming)
   * [Dry-Running Work Requirement Submissions](#dry-running-work-requirement-submissions)
      * [Submitting 'Raw' JSON Work Requirement Specifications](#submitting-raw-json-work-requirement-specifications)
   * [File Storage Locations and File Usage](#file-storage-locations-and-file-usage)
      * [Files Uploaded to the Object Store from Local Storage](#files-uploaded-to-the-object-store-from-local-storage)
      * [Files Downloaded to a Node for use in Task Execution](#files-downloaded-to-a-node-for-use-in-task-execution)
      * [Files Uploaded from a Node to the Object Store after Task Execution](#files-uploaded-from-a-node-to-the-object-store-after-task-execution)
      * [Files Downloaded from the Object Store to Local Storage](#files-downloaded-from-the-object-store-to-local-storage)
* [Worker Pool Properties](#worker-pool-properties)
   * [Automatic Properties](#automatic-properties-1)
   * [TOML Properties in the workerPool Section](#toml-properties-in-the-workerpool-section)
   * [Worker Pool Specification Using JSON Documents](#worker-pool-specification-using-json-documents)
      * [Worker Pool JSON Examples](#worker-pool-json-examples)
      * [TOML Properties Inherited by Worker Pool JSON Specifications](#toml-properties-inherited-by-worker-pool-json-specifications)
   * [Mustache Directives in Worker Pool Properties](#mustache-directives-in-worker-pool-properties)
   * [Dry-Running Worker Pool Provisioning](#dry-running-worker-pool-provisioning)
* [Using Jsonnet instead of JSON](#using-jsonnet-instead-of-json)
   * [Jsonnet Installation](#jsonnet-installation)
   * [Mustache Substitutions in Jsonnet Files](#mustache-substitutions-in-jsonnet-files)
   * [Checking Jsonnet Processing](#checking-jsonnet-processing)
   * [Jsonnet Example](#jsonnet-example)
* [Command List](#command-list)
   * [yd-submit](#yd-submit)
   * [yd-provision](#yd-provision)
   * [yd-cancel](#yd-cancel)
   * [yd-abort](#yd-abort)
   * [yd-download](#yd-download)
   * [yd-delete](#yd-delete)
   * [yd-upload](#yd-upload)
   * [yd-shutdown](#yd-shutdown)
   * [yd-instantiate](#yd-instantiate)
   * [yd-terminate](#yd-terminate)

<<<<<<< HEAD
<!-- Added by: pwt, at: Fri Jan 13 18:03:14 GMT 2023 -->
=======
<!-- Added by: pwt, at: Sun Jan 15 13:33:50 GMT 2023 -->
>>>>>>> 4a63c414

<!--te-->

# Overview

This repository contains a set of example Python scripts for interacting with the YellowDog Platform. The scripts use the [YellowDog Python SDK](https://docs.yellowdog.co/api/python/index.html), the code for which can be found in this [GitHub repository](https://github.com/yellowdog/yellowdog-sdk-python-public).

The scripts provide commands for:

- **Provisioning** Worker Pools
- **Submitting** Work Requirements
- **Uploading** files to the YellowDog Object Store
- **Instantiating** Compute Requirements
- **Downloading** Results from the YellowDog Object Store
- **Shutting Down** Worker Pools and **Terminating** Compute Requirements
- **Cancelling** Work Requirements
- **Aborting** running Tasks
- **Deleting** objects in the YellowDog Object Store

The operation of the commands is controlled using TOML configuration files. In addition, Work Requirements and Worker Pools can be defined using JSON files providing extensive configurability.

The scripts are intended to be helpful starting points for programmatically interacting with the YellowDog Platform, and to be useful for initial development and experimentation. They are not intended to be of production quality nor to represent a standard or recommended method for using YellowDog.

# YellowDog Prerequisites

To submit **Work Requirements** to YellowDog for processing by Configured Worker Pools (on-premise) and/or Provisioned Worker Pools (cloud-provisioned resources), you'll need:

1. A YellowDog Platform Account.


2. An Application Key & Secret: in the **Accounts** section under the **Applications** tab in the [YellowDog Portal](https://portal.yellowdog.co/#/account/applications), use the **Add Application** button to create a new Application, and make a note of its **Key** and **Secret** (these will only be displayed once).


To create **Provisioned Worker Pools**, you'll need:

3. A **Keyring** created via the YellowDog Portal, with access to Cloud Provider credentials as required. The Application must be granted access to the Keyring.


4. One or more **Compute Sources** defined, and a **Compute Requirement Template** created. The images used by instances must include the YellowDog agent, configured with the Task Type(s) to match the Work Requirements to be submitted.

To set up **Configured Worker Pools**, you'll need:

5. A Configured Worker Pool Token: from the **Workers** tab in the [YellowDog Portal](https://portal.yellowdog.co/#/workers), use the **+Add Configured Worker Pool** button to create a new Worker Pool and generate a token.


6. Obtain the YellowDog Agent and install/configure it on your on-premise systems using the Token above.

# Script Installation with Pip

Python version 3.7 or later is required. It's recommended that installation is performed in a Python virtual environment (or similar) to isolate the installation from other Python environments on your system.

Installation is via `pip` and PyPI using: 

```shell
pip install -U yellowdog-python-examples
```

The command line above is also used to update the commands.

# Script Installation with Pipx

The commands can also be installed using **[pipx](https://pypa.github.io/pipx/)**.

This method requires Python 3.7+ and pipx to be installed. To install:
```shell
pipx install yellowdog-python-examples
```

To update:
```shell
pipx upgrade yellowdog-python-examples
```

# Usage

Both of the installation methods above will install a number of **`yd-`** commands on your PATH.

Commands are run from the command line. Invoking the command with the `--help` or `-h` option will display the command line options applicable to a given command, e.g.:

```text
% yd-cancel --help
usage: yd-cancel [-h] [--config <config_file.toml>] [--key <app-key>] [--secret <app-secret>]
                 [--namespace <namespace>] [--tag <tag>]
                 [--url <url>] [--mustache <var1=v1>] [--quiet] [--abort] [--interactive] [--yes] [--debug]

YellowDog example utility for cancelling Work Requirements

optional arguments:
  -h, --help            show this help message and exit
  --config <config_file.toml>, -c <config_file.toml>
                        configuration file in TOML format; default is 'config.toml' in the current directory
  --key <app-key>, -k <app-key>
                        the YellowDog Application key
  --secret <app-secret>, -s <app-secret>
                        the YellowDog Application secret
  --namespace <namespace>, -n <namespace>
                        the namespace to use when creating and identifying entities
  --tag <tag>, -t <tag>
                        the tag to use for tagging and naming entities
  --url <url>, -u <url>
                        the URL of the YellowDog Platform API
  --mustache <var1=v1>, -m <var1=v1>
                        user-defined Mustache substitution; can be supplied multiple times
  --quiet, -q           suppress (non-error, non-interactive) status and progress messages
  --abort, -a           abort all running tasks with immediate effect
  --interactive, -i     list, and interactively select, items to act on
  --yes, -y             perform destructive actions without requiring user confirmation
  --debug               print a stack trace (etc.) on error
```

# Configuration

By default, the operation of all commands is configured using a TOML configuration file.

The configuration file has three possible sections:

1. A `common` section that contains required security properties for interacting with the YellowDog platform, sets the Namespace in which YellowDog assets and objects are created, and a Tag that is used for tagging and naming assets and objects.
2. A `workRequirement` section that defines the properties of Work Requirements to be submitted to the YellowDog platform.
3. A `workerPool` section that defines the properties of Provisoned Worker Pools to be created using the YellowDog platform. 

There is a documented template TOML file provided in [config.toml.template](config.toml.template), containing the main properties that can be configured.

The configuration filename can be supplied in three different ways:

1. On the command line, using the `--config` or `-c` options, e.g.:<br>`yd-submit -c jobs/config_1.toml`
2. Using the `YD_CONF` environment variable, e.g.: <br>`export YD_CONF="jobs/config_1.toml"`
3. If neither of the above is supplied, the commands look for a `config.toml` file in the current directory

The options above are shown in order of precedence, i.e., a filename supplied on the command line supersedes one set in `YD_CONF`, which supersedes the default.

# Naming Restrictions

All entity names used within the YellowDog Platform must comply with the following restrictions:

- Names can only contain the following: lowercase letters, digits, hyphens and underscores (note that spaces are not permitted)
- Names must start with a letter
- Names must end with a letter or digit
- Name length must be <= 60 characters

These restrictions apply to entities including Namespaces, Tags, Work Requirements, Task Groups, Tasks, Worker Pools, and Compute Requirements, and also apply to entities that are currently used indirectly by these scripts: Usernames, Credentials, Keyrings, Compute Sources and Compute Templates).

# Common Properties

The `[common]` section of the configuration file can contain the following properties:

| Property    | Description                                                                         |
|:------------|:------------------------------------------------------------------------------------|
| `key`       | The **key** of the YellowDog Application under which the commands will run          |
| `secret`    | The **secret** of the YellowDog Application under which the commands will run       |
| `namespace` | The **namespace** to be used to manage resources                                    |
| `tag`       | The **tag** to be used for tagging resources and naming objects                     |
| `url`       | The **URL** of the YellowDog Platform API endpoint, if the default isn't to be used |
| `mustache`  | A dictionary containing **Mustache substitutions** (see the Mustache section below) |

An example `common` section is shown below:

```toml
[common]
    key = "asdfghjklzxcvb-1234567"
    secret = "qwertyuiopasdfghjklzxcvbnm1234567890qwertyu"
    namespace = "project-x"
    tag = "testing-{{username}}"
```

The indentation is optional in TOML files and is for readability only.

## Specifying Common Properties using the Command Line or Environment Variables

All the common properties can be set using command line options, or in environment variables.

The **command line options** are as follows:

- `--key` or `-k`
- `--secret` or `-s`
- `--namespace` or `-n`
- `--tag` or `-t`
- `--url` or `-u`

These options can also be listed by running a command with the `--help` or `-h` option.

The **environment variables** are as follows:

- `YD_KEY`
- `YD_SECRET`
- `YD_NAMESPACE`
- `YD_TAG`
- `YD_URL`

When setting the value of the above properties, a property set on the command line takes precedence over one set via an environment variable, and both take precedence over a value set in a configuration file.

If all the required common properties are set using the command line or environment variables, then the entire `common` section of the TOML file can be omitted.

## Mustache Template Directives in Common Properties

Note the use of `{{username}}` in the value of the `tag` property: this is a **Mustache** template directive that can optionally be used to insert the login username of the user running the commands. So, for username `abc`, the `tag` would be set to `testing-abc`. This can be helpful to disambiguate multiple users running with the same configuration data.

Mustache substitutions are discussed below.

# Mustache Template Directives

Mustache template substitutions provide a powerful way of introducing variable values into TOML configuration files, Work Requirement JSON definitions, and Worker Pool JSON definitions. They can be included in the value of any property in each of these objects, including in values within lists (e.g., for the `arguments` property) and arrays (e.g., the `environment` property).

Mustache substitutions are expressed using `{{variable}}` notation, where the expression is replaced by the value of `variable`.

Substitutions can also be performed for non-string (number and boolean) values using the `num:` and `bool:` prefixes within the Mustache directive:

- Define the Mustache directive using one of the following patterns: `"{{num:my_int}}"`, `"{{num:my_float}}"`, `"{{bool:my_bool}}"`
- Variable definitions supplied on the command line would then be of the form: `-m my_int=5 -m my_float=2.5 -m my_bool=true`
- In the processed JSON or TOML, these values would become `5`, `2.5` and `true`, respectively, converted from strings to their correct JSON types

## Default Mustache Directives

The following substitutions are automatically provided:

| Directive      | Description                                                    | Example of Substitution |
|:---------------|:---------------------------------------------------------------|:------------------------|
| `{{username}}` | The current user's login username, lower case, spaces replaced | jane_smith              |
| `{{date}}`     | The current date (UTC): YYYYMMDD                               | 20221027                |
| `{{time}}`     | The current time (UTC): HHMMSS                                 | 163026                  |
| `{{datetime}}` | Concatenation of the date and time above, with a '-' separator | 20221027-163026         |
| `{{random}}`   | A random, three digit hexadecimal number (lower case)          | a1c                     |

For the `date`, `time`, `datetime` and `random` directives, the same values will be used for the duration of a command -- i.e., if `{{time}}` is used within multiple properties, the same value will be used for each substitution.

## User-Defined Mustache Directives

Arbitrary Mustache directives can be supplied using command line options, by setting environment variables prefixed with `YD_SUB_`, or by including the directives in the `[common]` section of the TOML configuration file.

1. The **command line** option is `--mustache-substitution` (or `-m`). For example, `yd-submit -m project_code=pr-213-a -m run_id=1234` will establish two new Mustache directives `{{project_code}}` and `{{run_id}}`, which will be substituted by `pr-213-a` and `1234` respectively.


2. For **environment variables**, setting the variable `YD_SUB_project_code="pr-213-a"` will create a new Mustache directive `{{project_code}}`, which will be substituted by `pr-213-a`.


3. For **setting within the TOML file**, include a **`mustache`** table in the `[common]` section of the file. E.g., `mustache = {project_code = "pr-213a", run_id = "1234"}`.

Directives set on the command line take precedence over directives set in environment variables, and both of them take precedence over directives set in a TOML file.

This method can be used to override the default directives, e.g., setting `-m username="other-user"` will override the default `{{username}}` directive.

# Work Requirement Properties

The `workRequirement` section of the configuration file is optional. It's used only by the `yd-submit` command, and controls the Work Requirement that is submitted to the Platform.

The details of a Work Requirement to be submitted can be captured entirely within the TOML configuration file for simple examples. More complex examples capture the Work Requirement in a combination of the TOML file plus a JSON document, or in a JSON document only.

## Work Requirement JSON File Structure

Work Requirements are represented in JSON documents using a containment hierarchy of a **Work Requirement** containing a **list of Task Groups**, containing a **list of Tasks**.

A very simple example document is shown below with a top-level Work Requirement containing two Task Groups each containing two Tasks, each with a different set of arguments to be passed to the Task.

```json
{
  "taskGroups": [
    {
      "tasks": [
        {
          "arguments": [1, 2, 3]
        },
        {
          "arguments": [4, 5, 6]
        }
      ]
    },
    {
      "tasks": [
        {
          "arguments": [7, 8, 9]
        },
        {
          "arguments": [10, 11, 12]
        }
      ]
    }
  ]
}

```

To specify the file containing the JSON document, either populate the `workRequirementData` property in the `workRequirement` section of the TOML configuration file with the JSON filename, or specify it on the command line using the `--work-requirement` or `-r` options (which will override any value set in the TOML file), e.g.

`yd-submit --config myconfig.toml --work-requirement my_workreq.json`

## Property Inheritance

To simplify and optimise the definition of Work Requirements, there is a property inheritance mechanism. Properties that are set at a higher level in the hierarchy are inherited at lower levels, unless explicitly overridden.

This means that a property set in the `workRequirement` section of the TOML file can be inherited successively by the Work Requirement, Task Groups and Tasks in the JSON document (assuming the property is valid at each level).  Hence, Tasks inherit from Task Groups, which inherit from the Work Requirement in the JSON document, which inherits from the `workRequirement` properties in the TOML file.

Overridden properties are also inherited. E.g., if a property is set at the Task Group level, it will be inherited by the Tasks in that Task Group unless explicitly overridden.

## Work Requirement Property Dictionary

The following table outlines all the properties available for defining Work Requirements, and the levels at which they are allowed to be used. So, for example, the `provider` property can be set in the TOML file, at the Work Requirement Level or at the Task Group Level, but not at the Task level, and property `dependentOn` can only be set at the Task Group level.

All properties are optional except for **`taskType`** (or **`taskTypes`**).

| Property Name              | Description                                                                                                                                                              | TOML | WR  | Task Grp. | Task |
|:---------------------------|:-------------------------------------------------------------------------------------------------------------------------------------------------------------------------|:-----|:----|:----------|:-----|
| `arguments`                | The list of arguments to be passed to the Task when it is executed. E.g.: `[1, "Two"]`.                                                                                  | Yes  | Yes | Yes       | Yes  |
| `captureTaskOutput`        | Whether the console output of a Task's process should be uploaded to the YellowDog Object Store on Task completion. Default: `true`.                                     | Yes  | Yes | Yes       | Yes  |
| `completedTaskTtl`         | The time (in minutes) to live for completed Tasks. If set, Tasks that have been completed for longer than this period will be deleted. E.g.: `10.0`.                     | Yes  | Yes | Yes       |      |
| `dependentOn`              | The name of another Task Group within the same Work Requirement that must be successfully completed before the Task Group is started. E.g. `"task_group_1"`.             |      |     | Yes       |      |
| `dockerEnvironment`        | The environment to be passed to a Docker container. Only used by the `docker` Task Type. E.g., JSON: `{"VAR_1": "abc"}`, TOML: `{VAR_1 = "abc", VAR_2 = "def"}`.         | Yes  | Yes | Yes       | Yes  |
| `dockerPassword`           | The password for DockerHub, only used by the `docker` Task Type. E,g., `"my_password"`.                                                                                  | Yes  | Yes | Yes       | Yes  |
| `dockerUsername`           | The username for DockerHub, only used by the `docker` Task Type. E,g., `"my_username"`.                                                                                  | Yes  | Yes | Yes       | Yes  |
| `environment`              | The environment variables to set for a Task when it's executed. E.g., JSON: `{"VAR_1": "abc", "VAR_2": "def"}`, TOML: `{VAR_1 = "abc", VAR_2 = "def"}`.                  | Yes  | Yes | Yes       | Yes  |
| `exclusiveWorkers`         | If true, then do not allow claimed Workers to be shared with other Task Groups; otherwise, Workers can be shared. Default:`false`.                                       | Yes  | Yes | Yes       |      |
| `executable`               | The 'executable' to run when a Bash or Docker Task is executed. For the `bash` Task Type, this is the name of the Bash script. For `docker`, the name of the container.  | Yes  | Yes | Yes       | Yes  |
| `finishIfAllTasksFinished` | If true, the Task Group will finish automatically if all contained tasks finish. Default:`true`.                                                                         | Yes  | Yes | Yes       |      |
| `finishIfAnyTaskFailed`    | If true, the Task Group will be failed automatically if any contained tasks fail. Default:`false`.                                                                       | Yes  | Yes | Yes       |      |
| `flattenInputPaths`        | Determines whether input object paths should be flattened (i.e., directory structure removed) when downloaded to a node. Default: `false`.                               | Yes  | Yes | Yes       | Yes  |
| `flattenUploadPaths`       | Ignore local directory paths when uploading files to the Object Store; place in `<namespace>:<work-req-name>/`. Default: `false`.                                        | Yes  | Yes |           |      |
| `fulfilOnSubmit`           | Indicates if the Work Requirement should be fulfilled when it is submitted, rather than being allowed to wait in PENDING status. Default:`false`.                        | Yes  | Yes |           |      |
| `inputs`                   | The list of input files to be uploaded to the YellowDog Object Store, and required by the Task (implies `verifyAtStart`). E.g. `["a.sh", "b.sh"]`.                       | Yes  | Yes | Yes       | Yes  |
| `instanceTypes`            | The machine instance types that can be used to execute Tasks. E.g., `["t3.micro", "t3a.micro"]`.                                                                         | Yes  | Yes | Yes       |      |
| `maximumTaskRetries`       | The maximum number of times a Task can be retried after it has failed. E.g.: `5`.                                                                                        | Yes  | Yes | Yes       | Yes  |
| `maxWorkers`               | The maximum number of Workers that can be claimed for the associated Task Group. E.g., `10`.                                                                             | Yes  | Yes | Yes       |      |
| `minWorkers`               | The minimum number of Workers that the associated Task Group requires. This many workers must be claimed before the associated Task Group will start working. E.g., `1`. | Yes  | Yes | Yes       |      |
| `name`                     | The name of the Work Requirement, Task Group or Task. E.g., `"wr_name"`. Note that the `name` property is not inherited.                                                 | Yes  | Yes | Yes       | Yes  |
| `outputs`                  | The files to be uploaded to the YellowDog Object Store by a Worker node on completion of the Task. E.g., `["results_1.txt", "results_2.txt"]`.                           | Yes  | Yes | Yes       | Yes  |
| `priority`                 | The priority of Work Requirements and Task Groups. Higher priority acquires Workers ahead of lower priority. E.g., `0.0`.                                                | Yes  | Yes | Yes       |      |
| `providers`                | Constrains the YellowDog Scheduler only to execute tasks from the associated Task Group on the specified providers. E.g., `["AWS", "GOOGLE"]`.                           | Yes  | Yes | Yes       |      |
| `ram`                      | Range constraint on GB of RAM that are required to execute Tasks. E.g., `[2.5, 4.0]`.                                                                                    | Yes  | Yes | Yes       |      |
| `regions`                  | Constrains the YellowDog Scheduler only to execute Tasks from the associated Task Group in the specified regions. E.g., `["eu-west-2]`.                                  | Yes  | Yes | Yes       |      |
| `tasksPerWorker`           | Determines the number of Worker claims based on splitting the number of unfinished Tasks across Workers. E.g., `1`.                                                      | Yes  | Yes | Yes       |      |
| `taskCount`                | The number of times to execute the Task. Can be set in the TOML file or in any JSON Task Group definition. Not inherited. E.g., `1`.                                     | Yes  |     | Yes       |      |
| `taskType`                 | The Task Type of a Task. E.g., `"docker"`.                                                                                                                               | Yes  |     |           | Yes  |
| `taskTypes`                | The list of Task Types required by the range of Tasks in a Task Group. E.g., `["docker", bash"]`.                                                                        |      | Yes | Yes       |      |
| `vcpus`                    | Range constraint on number of vCPUs that are required to execute Tasks E.g., `[2.0, 4.0]`.                                                                               | Yes  | Yes | Yes       |      |
| `verifyAtStart`            | A list of files required by a Task. Must be present when the Task is ready to start or the Task will fail. E.g.: `["task_group_1/task_1/results.txt"]`.                  | Yes  | Yes | Yes       | Yes  |
| `verifyWait`               | A list of files required by a Task. The Task will wait until the files are available before starting. E.g.: `["task_group_1/task_1/results.txt"]`.                       | Yes  | Yes | Yes       | Yes  |
| `workerTags`               | The list of Worker Tags that will be used to match against the Worker Tag of a candidate Worker. E.g., `["tag_x", "tag_y"]`.                                             | Yes  | Yes | Yes       |      |
| `workRequirementData`      | The name of the file containing the JSON document in which the Work Requirement is defined. E.g., `"test_workreq.json"`.                                                 | Yes  |     |           |      |

## Automatic Properties

In addition to the inheritance mechanism, some properties are set automatically by the `yd-submit` command, as a usage convenience if they're not explicitly provided.

### Work Requirement, Task Group and Task Naming

- The **Work Requirement** name is automatically set using a concatenation of the `tag` property, a UTC timestamp, and three random hex characters: e,g,. `mytag_221024-155524-40a`.
- **Task Group** names are automatically created for any Task Group that is not explicitly named, using names of the form `task_group_1` (or `task_group_01`, etc., for larger numbers of Task Groups). Task Group numbers can also be included in user-defined Task Group names using the `{{task_group_number}}` Mustache substitution discussed below.
- **Task** names are automatically created for any Task that is not explicitly named, using names of the form `task_1` (or `task_01`, etc., for larger numbers of Tasks). The Task counter resets for each different Task Group. Task numbers can also be included in user-defined Task names using the `{{task_number}}` Mustache substitution discussed below.

### Task Types

- If `taskType` is set only at the TOML file level, then `taskTypes` is automatically populated for Task Groups, unless overridden.
- If `taskType` is set at the Task level, then `taskTypes` is automatically populated for Task Groups level using the accumulated Task Types from the Tasks, unless overridden.
- If `taskTypes` is set at the Task Group Level, and has only one Task Type entry, then `taskType` is automatically set at the Task Level using the single Task Type, unless overridden.

### Task Counts

The `taskCount` property can be set in the `workRequirement` section of the `config.toml` file, or in any `taskGroup` section of a JSON Work Requirement definition.

In the former case, the `taskCount` applies only to the `Task` specified within the `config.toml` file and is not inherited by JSON Work Requirement specifications.

In the latter case, the `taskCount` applies to the Task specified within that Task Group, and there must only be zero or one Task(s) listed within the group.

## Examples

### TOML Properties in the `workRequirement` Section

Here's an example of the `workRequirement` section of a TOML configuration file, showing all the possible properties that can be set:

```toml
[workRequirement]
    arguments = [1, "TWO"]
    captureTaskOutput = true
    completedTaskTtl = 10
    dockerEnvironment = {MY_DOCKER_VAR = 100}
    dockerPassword = "myPassword"
    dockerUsername = "myUsername"
    environment = {MY_VAR = 100}
    exclusiveWorkers = false
    executable = "my-container"
    finishIfAllTasksFinished = true
    finishIfAnyTaskFailed = false
    flattenInputPaths = false
    flattenUploadPaths = false
    fulfilOnSubmit = false
    inputs = [
        "../app/main.py",
        "../app/requirements.txt"
    ]
    instanceTypes = ["t3a.micro", "t3.micro"]
    maxWorkers = 1
    maximumTaskRetries = 0
    minWorkers = 1
    name = "my-work-requirement"
    outputs = ["results.txt"]
    priority = 0.0
    providers = ["AWS"]
    ram = [0.5, 2.0]
    regions = ["eu-west-2"]
    taskCount = 100
    taskType = "docker"
    tasksPerWorker = 1
    vcpus = [1, 4]
    verifyAtStart = ["ready_results.txt"]
    verifyWait = ["wait_for_results.txt"]
    workerTags = ["tag-{{username}}"]
#   workRequirementData = "work_requirement.json"
```

### JSON Properties at the Work Requirement Level

Showing all possible properties at the Work Requirement level:

```json
{
  "arguments": [1, "TWO"],
  "captureTaskOutput": true,
  "completedTaskTtl": 10,
  "dockerEnvironment": {"MY_DOCKER_VAR": 100},
  "dockerPassword": "myPassword",
  "dockerUsername": "myUsername",
  "environment": {"MY_VAR": 100},
  "exclusiveWorkers": false,
  "executable": "my-container",
  "finishIfAllTasksFinished": true,
  "finishIfAnyTaskFailed": false,
  "flattenInputPaths": false,
  "flattenUploadPaths": false,
  "fulfilOnSubmit": false,
  "inputs": ["app/main.py", "app/requirements.txt"],
  "instanceTypes": ["t3a.micro", "t3.micro"],
  "maxWorkers": 1,
  "maximumTaskRetries": 0,
  "minWorkers": 1,
  "name": "my-work-requirement",
  "outputs": ["results.txt"],
  "priority": 0.0,
  "providers": ["AWS"],
  "ram": [0.5, 2],
  "regions": ["eu-west-2"],
  "taskTypes": ["docker"],
  "tasksPerWorker": 1,
  "vcpus": [1, 4],
  "verifyAtStart": ["ready_results.txt"],
  "verifyWait": ["wait_for_results.txt"],
  "workerTags": [],
  "taskGroups": [
    {
      "tasks": [
        {}
      ]
    }
  ]
}

```

### JSON Properties at the Task Group Level

Showing all possible properties at the Task Group level:

```json
{
  "taskGroups": [
    {
      "arguments": [1, "TWO"],
      "captureTaskOutput": true,
      "completedTaskTtl": 10,
      "dockerEnvironment": {"MY_DOCKER_VAR": 100},
      "dockerPassword": "myPassword",
      "dockerUsername": "myUsername",
      "environment": {"MY_VAR": 100},
      "exclusiveWorkers": false,
      "executable": "my-container",
      "finishIfAllTasksFinished": true,
      "finishIfAnyTaskFailed": false,
      "flattenInputPaths": false,
      "inputs": ["app/main.py", "app/requirements.txt"],
      "instanceTypes": ["t3a.micro", "t3.micro"],
      "maximumTaskRetries": 0,
      "maxWorkers": 1,
      "minWorkers": 1,
      "name": "first-task-group",
      "outputs": ["results.txt"],
      "priority": 0.0,
      "providers": ["AWS"],
      "ram": [0.5, 2],
      "regions": ["eu-west-2"],
      "taskCount": 5,
      "taskTypes": ["docker"],
      "tasksPerWorker": 1,
      "vcpus": [1, 4],
      "verifyAtStart": ["ready_results.txt"],
      "verifyWait": ["wait_for_results.txt"],
      "workerTags": [],
      "tasks": [
        {}
      ]
    },
    {
      "name": "second-task-group",
      "dependentOn": "first-task-group",
      "tasks": [
        {}
      ]
    }
  ]
}
```

### JSON Properties at the Task Level

Showing all possible properties at the Task level:

```json
{
  "taskGroups": [
    {
      "tasks": [
        {
          "arguments": [],
          "captureTaskOutput": true,
          "dockerEnvironment": {"MY_DOCKER_VAR": 100},
          "dockerPassword": "myPassword",
          "dockerUsername": "myUsername",
          "environment": {"MY_VAR": 100},
          "executable": "my-container",
          "flattenInputPaths": false,
          "inputs": ["app/main.py", "app/requirements.txt"],
          "name": "my-task",
          "outputs": ["results.txt"],
          "taskType": "docker",
          "verifyAtStart": ["ready_results.txt"],
          "verifyWait": ["wait_for_results.txt"]
        }
      ]
    }
  ]
}
```

## Mustache Directives in Work Requirement Properties

Mustache template directives can be used within any property value in TOML configuration files or Work Requirement JSON files. See the description [above](#mustache-template-directives) for more details on Mustache directives. This is a powerful feature that allows Work Requirements to be parameterised by supplying values on the command line, via environment variables or via the TOML file.

### Task and Task Group Naming

The following numbering substitutions are available for use in Task and Task Group naming, i.e., they can be used in the `name` properties for Tasks and Task Groups respectively in JSON Work Requirements. Note that Task Group names cannot use the `{{task_number}}` directive.

| Directive               | Description                                       | Task Group | Task |
|:------------------------|:--------------------------------------------------|:-----------|:-----|
| `{{task_group_count}}`  | The number of Task Groups in the Work Requirement | Yes        | Yes  |
| `{{task_group_number}}` | The current Task Group number                     | Yes        | Yes  |
| `{{task_count}}`        | The number of Tasks in the current Task Group     | Yes        | Yes  |
| `{{task_number}}`       | The current Task number                           |            | Yes  |

Numbers are zero-padded for neat formatting and sorting, e.g., Task number 37 of 1000 Tasks would be substituted as `0037`.

As an example, the following JSON Work Requirement:

```json
{
  "taskGroups": [
    {
      "name": "my_task_group_{{task_group_number}}_a1",
      "executable": "ex1.sh",
      "taskCount": 2,
      "tasks": [
        {
          "name": "my_task_{{task_number}}-of-{{task_count}}"
        }
      ]
    },
    {
      "name": "my_task_group_{{task_group_number}}_b1",
      "executable": "ex2.sh",
      "taskCount": 2,
      "tasks": [
        {
          "name": "my_task_{{task_number}}-of-{{task_count}}"
        }
      ]
    }
  ]
}
```

... would create Task Groups named `my_task_group_1_a1` and `my_task_group_2_b1`, each containing Tasks named `my_task_1-of-2`, `my_task_2-of-2`.

## Dry-Running Work Requirement Submissions

To examine the JSON that will actually be sent to the YellowDog API after all processing, use the `--dry-run` command line option when running `yd-submit`. This will print the fully processed JSON for the Work Requirement. Nothing will be submitted to the Platform.

The dry-run is useful for inspecting the results of all the processing that's been performed. To suppress all output except for the JSON itself, use the `--quiet` (`-q`) command line option.

Note that the generated JSON form is a consolidated form of exactly what will be submitted to the API, so will differ in some ways from the JSON form ingested by `yd-submit`. Also, in actual API submissions, the Work Requirement and Task Groups are submitted first, and Tasks are added in a subsequent call, so the unified JSON document is just a convenience.

A simple example of the JSON output is shown below, showing a Work Requirement with a single Task Group, containing a single Task.

`% yd-submit --dry-run --quiet`
```json
{
  "fulfilOnSubmit": false,
  "name": "pyex-bash_230114-095504-53a",
  "namespace": "pyexamples",
  "priority": 0,
  "tag": "pyex-bash",
  "taskGroups": [
    {
      "finishIfAllTasksFinished": true,
      "finishIfAnyTaskFailed": false,
      "name": "task_group_1",
      "priority": 0,
      "runSpecification": {
        "maximumTaskRetries": 0,
        "taskTypes": ["bash"],
        "workerTags": ["pyex-bash"]
      },
      "tasks": [
        {
          "arguments": ["pyex-bash_230114-095504-53a/sleep_script.sh"],
          "environment": {},
          "inputs": [
            {
              "objectNamePattern": "pyex-bash_230114-095504-53a/sleep_script.sh",
              "source": "TASK_NAMESPACE",
              "verification": "VERIFY_AT_START"
            }
          ],
          "name": "task_01",
          "outputs": [
            {"alwaysUpload": true, "required": false, "source": "PROCESS_OUTPUT"}
          ],
          "taskType": "bash"
        }
      ]
    }
  ]
}
```

### Submitting 'Raw' JSON Work Requirement Specifications

It's possible to use the JSON output of `yd-submit --dry-run` (such as the example above) as a self-contained, fully-specified Work Requirement specification, using the `yd-submit --json-raw <filename.json>` option.

This will submit the Work Requirement, then add all the specified Tasks without additional processing.

Note that there is no automatic file upload when using this option, so any files required at the start of the task (specified using `VERIFY_AT_START`) must be present before the Tasks are uploaded, or the Tasks will fail immediately. The `yd-upload` command can be used to do this.

Mustache directives **can** be used in the raw JSON file, just as in the other Work Requirement JSON examples, but there is no property inheritance, including from the `[workRequirement]` section of the TOML configuration or from Work Requirement properties supplied on the command line.

## File Storage Locations and File Usage

This section discusses how to upload files from local storage to the YellowDog Object Store, how those files are transferred to Worker Nodes for Task processing, how the results of Task processing are returned by Worker Nodes, and how files are transferred back from the YellowDog Object Store to local storage.

### Files Uploaded to the Object Store from Local Storage

When a Work Requirement is submitted using `yd-submit`, files are uploaded to the YellowDog Object Store if they're included in the list of files in the `inputs` property. (For the case of the `bash` Task Type, the script specified in the `executable` property is also automatically uploaded as a convenience, even if not included in the `inputs` list.)

Files are uploaded to the Namespace specified in the configuration. Within the Namespace, each Work Requirement has a separate folder that shares the name of the Work Requirement, and in which all files related to the Work Requirement are stored.

1. Files to be uploaded that are in the **same directory as the Work Requirement specification** (the TOML or JSON file) are uploaded to the root of the Work Requirement folder.


2. Files to be uploaded that are in **subdirectories below the Work Requirement specification, or where absolute pathnames are supplied** are placed in the Object Store in directories that mirror their local storage locations.


3. Files to be uploaded that are in **directories relative to the Work Requirement specification, using `..` relative paths** are placed in Object Store directories in which the `..` parts of the pathname are replaced with an integer count of the number of `..` entries (because we can't use the `..` relative form in the Object Store).

Assuming a Namespace called `development` and a Work Requirement named `testrun_221108-120404-7d2`, the following locations are used when uploading files following the patterns above:

```shell
"inputs" : ["file_1.txt"] -> development:testrun_221108-120404-7d2/file_1.txt
"inputs" : ["dev/file_1.txt"] -> development:testrun_221108-120404-7d2/dev/file_1.txt
"inputs" : ["/home/dev/file_1.txt"] -> development:testrun_221108-120404-7d2/home/dev/file_1.txt
"inputs" : ["../dev/file_1.txt"] -> development:testrun_221108-120404-7d2/1/dev/file_1.txt
"inputs" : ["../../dev/file_1.txt"] -> development:testrun_221108-120404-7d2/2/dev/file_1.txt
```

**Using `flattenUploadPaths`**

The `flattenUploadPaths` property can be used to suppress the mirroring of any local directory structure when uploading files to the Object Store. If set to `true`, all files will be uploaded to the root of the Work Requirement folder. For example:

```shell
"inputs" : ["file_1.txt"] -> development:testrun_221108-120404-7d2/file_1.txt
"inputs" : ["dev/file_1.txt"] -> development:testrun_221108-120404-7d2/file_1.txt
"inputs" : ["/home/dev/file_1.txt"] -> development:testrun_221108-120404-7d2/file_1.txt
"inputs" : ["../dev/file_1.txt"] -> development:testrun_221108-120404-7d2/file_1.txt
"inputs" : ["../../dev/file_1.txt"] -> development:testrun_221108-120404-7d2/file_1.txt
```

The property default is `false`. This property **can only be set at the Work Requirement level** and will therefore apply to all Task Groups and Tasks within a Work Requirement.

### Files Downloaded to a Node for use in Task Execution

When a Task is executed by a Worker on a Node, its required files are downloaded from the Object Store prior to Task execution. Any file listed in the `inputs` for a Task is assumed to be required, along with any additional files specified in the `verifyAtStart` and `verifyWait` lists. (Note that a file should only appear in one of these three lists, otherwise `yd-submit` will return an error.)

When a Task is started by the Agent, its working directory has a pattern something like:

`/var/opt/yellowdog/yd-agent-4/data/workers/1/ydid_task_D0D0D0_68f5e5be-dc93-49eb-a824-1fcdb52f9195_1_1`

(`ydid_task_D0D0D0_68f5e5be-dc93-49eb-a824-1fcdb52f9195_1_1` is an ephemeral directory that is removed after the Task finishes and any outputs have been uploaded.)

Files that are downloaded by the Agent prior to Task execution are located as follows:

1. If the `flattenInputPaths` property is set to `false` for the Task (this is the default), the downloaded objects are placed in subdirectories that mirror those in the Object Store, including the Work Requirement name, situated beneath the working directory.


2. If the `flattenInputPaths` property is set to `true` for the Task, the downloaded objects are all placed directly in root of the Task's working directory.

For example:

```shell
If the required object is: development:testrun_221108-120404-7d2/dev/file_1.txt

then, if flattenInputPaths is false, the file will be found at:
 -> <working_directory>/testrun_221108-120404-7d2/dev/file_1.txt
 
else, if flattenInputPaths is true, the file will be found at:
 -> <working_directory>/file_1.txt 
 
where <working_directory> is:
  /var/opt/yellowdog/yd-agent-4/data/workers/1/ydid_task_D0D0D0_68f5e5be-dc93-49eb-a824-1fcdb52f9195_1_1/
```

### Files Uploaded from a Node to the Object Store after Task Execution

After Task completion, the Agent will upload specified output files to the Object Store. The files to be uploaded are those listed in the `outputs` property for the Task.

In addition, the console output of the Task is captured in a file called `taskoutput.txt` in the root of the Task's working directory. Whether the `taskoutput.txt` file is uploaded to the Object Store is determined by the `captureTaskOutput` property for the Task, and this is set to 'true' by default.

If Task outputs are created in subdirectories below the Task's working directory, include the directories for files in the `outputs` property. E.g., if a Task creates files `results/openfoam.tar.gz` and `results/openfoam.log`, then specify these for upload in the `outputs` property as follows:

`"outputs": ["results/openfoam.tar.gz", "results/openfoam.log"]`

When output files are uploaded to the Object Store, they are placed in a Task Group and Task specific directory. So, if the Namespace is `development`, the Work Requirement is `testrun_221108-120404-7d2`, the Task Group is `task_group_1` and the Task is `task_1`, then the files above would be uploaded to the Object Store as follows:

```shell
development:testrun_221108-120404-7d2/task_group_1/task_1/results/openfoam.tar.gz
development:testrun_221108-120404-7d2/task_group_1/task_1/results/openfoam.log
development:testrun_221108-120404-7d2/task_group_1/task_1/taskoutput.txt
```

### Files Downloaded from the Object Store to Local Storage

The `yd-download` command will download all objects from the Object Store to a local directory, on a per Work Requirement basis (including any files that have been uploaded). A local directory is created with the same name as the Namespace and containing the Work Requirement directories.

Use the `--interactive` option with `yd-download` to select which Work Requirement(s) to download.

For the example above, `yd-download` would create a directory called `development` in the current working directory, containing something like:

```shell
development
└── testrun_221108-120404-7d2
    ├── bash_script.sh
    ├── file_1.txt
    └── task_group_1
        └── task_1
            ├── results
            │   ├── openfoam.log
            │   └── openfoam.tar.gz
            └── taskoutput.txt
```

Note that everything within the `namespace:work-requirement` directory in the Object Store is downloaded, including any files that were specified in `inputs` and uploaded as part of the Work Requirement submission. Multiple Task Groups, and multiple Tasks will all appear in the directory structure.

If the `development` directory already exists, `yd-download` will try `development.01`, etc., to avoid overwriting previous downloads.

# Worker Pool Properties

The `workerPool` section of the TOML file defines the properties of the Worker Pool to be created, and is used by the `yd-provision` command. The only mandatory property is `templateId`. All other properties have defaults (or are not required).

The following properties are available:

| Property               | Description                                                                                                | Default        |
|:-----------------------|:-----------------------------------------------------------------------------------------------------------|:---------------|
| `autoscalingIdleDelay` | The time in minutes for which a node can be idle before it can be shut down by auto-scaling.               | `10.0` minutes |
| `autoShutdown`         | Whether the Worker Pool is shut down after all nodes have been idle for the `autoShutdownDelay`.           | `true`         |
| `autoShutdownDelay`    | The delay in minutes for which all nodes can be idle before the Worker Pool is shut down.                  | `10.0` minutes |
| `imagesId`             | The images ID to use when booting instances.                                                               |                |
| `instanceTags`         | The dictionary of instance tags to apply to the instances.                                                 |                |
| `minNodes`             | The minimum number of nodes to which the Worker Pool can be scaled down.                                   | `0`            |
| `maxNodes`             | The maximum number of nodes to which the Worker Pool can be scaled up.                                     | `1`            |
| `name`                 | The name of the Worker Pool.                                                                               | Automatic      |
| `nodeBootTimeLimit`    | The time in minutes allowed for a node to boot and register with the platform before it is terminated.     | `10.0` minutes |
| `targetInstanceCount`  | The initial number of nodes to create for the Worker Pool.                                                 | `1`            |
| `templateId`           | The YellowDog Compute Template ID to use for provisioning.                                                 |                |
| `userData`             | User Data to be supplied to instances on boot.                                                             |                |
| `workersPerVCPU`       | The number of Workers to establish per vCPU on each node in the Worker Pool. (Overrides `workersPerNode`.) |                |
| `workersPerNode`       | The number of Workers to establish on each node in the Worker Pool.                                        | `1`            |
| `workerPoolData`       | The name of a file containing a JSON document defining a Worker Pool.                                      |                |
| `workerTag`            | The Worker Tag to publish for the all of the Workers.                                                      |                |

## Automatic Properties

The name of the Worker Pool, if not supplied, is automatically generated using a concatenation of `wp_`, the `tag` property, a UTC timestamp, and three random hex characters: e,g,. `wp_mytag_221024-155524-b0a`.

## TOML Properties in the `workerPool` Section

Here's an example of the `workerPool` section of a TOML configuration file, showing all the possible properties that can be set:

```toml
[workerPool]
    autoShutdown = true
    autoShutdownDelay = 10
    autoscalingIdleDelay = 3
    imagesId = "ydid:imgfam:000000:41962592-577c-4fde-ab03-d852465e7f8b"
    instanceTags = {}
    maxNodes = 1
    minNodes = 1
    name = "my-worker-pool"
    nodeBootTimeLimit = 5
    targetInstanceCount = 1
    templateId = "ydid:crt:D9C548:465a107c-7cea-46e3-9fdd-15116cb92c40"
    userData = ""
    workerTag = "tag-{{username}}"
    workersPerNode = 1
#   workerPoolData = "worker_pool.json"
```

## Worker Pool Specification Using JSON Documents

It's also possible to capture a Worker Pool definition as a JSON document. The JSON filename can be supplied either using the command line with the `--worker-pool` or `-p` parameter with `yd-provision`, or by populating the `workerPoolData` property in the TOML configuration file with the JSON filename. Command line specification takes priority over TOML specification.

The JSON specification allows the creation of **Advanced Worker Pools**, with different node types and the ability to specify Node Actions.

When using a JSON document to specify the Worker Pool, the schema of the document is identical to that expected by the YellowDog REST API for Worker Pool Provisioning.

### Worker Pool JSON Examples

The example below is of a simple JSON specification of a Worker Pool with one initial node,  shutdown conditions, etc.

```json
{
  "requirementTemplateUsage": {
    "maintainInstanceCount": false,
    "requirementName": "wp_pyex-primes_230113-161528-da0",
    "requirementNamespace": "pyexamples",
    "requirementTag": "pyex-primes",
    "targetInstanceCount": 1,
    "templateId": "ydid:crt:D9C548:465a107c-7cea-46e3-9fdd-15116cb92c40"
  },
  "provisionedProperties": {
    "autoShutdown": true,
    "autoShutdownConditions": [
      {"delay": "PT1H", "type": "co.yellowdog.platform.model.AllWorkersReleasedShutdownCondition"},
      {"delay": "PT1H", "type": "co.yellowdog.platform.model.AllNodesInactiveShutdownCondition"},
      {"delay": "PT1H", "type": "co.yellowdog.platform.model.UnclaimedAfterStartupShutdownCondition"},
      {"delay": "PT1H", "type": "co.yellowdog.platform.model.NodeActionFailedShutdownCondition"}
    ],
    "createNodeWorkers": {"targetCount": 1, "targetType": "PER_VCPU"},
    "maxNodes": 5,
    "minNodes": 0,
    "nodeBootTimeLimit": "PT5M",
    "nodeIdleGracePeriod": "PT3M",
    "nodeIdleTimeLimit": "PT3M",
    "workerTag": "pyex-bash-docker"
  }
}
```

The next example is of a relatively rich JSON specification of an Advanced Worker Pool, from one of the YellowDog demos. It includes node specialisation, and action groups that respond to the `STARTUP_NODES_ADDED` and `NODES_ADDED` events to drive Node Actions.

```json
{
  "requirementTemplateUsage": {
    "maintainInstanceCount": false,
    "targetInstanceCount": 6,
    "templateId": "ydid:crt:D9C548:a7eda287-f9d6-4bc8-b2dc-455344057257",
    "requirementName": "wp_pyex-slurm_230113-165615-2b7",
    "requirementNamespace": "pyexamples",
    "requirementTag": "pyex-slurm"
  },
  "provisionedProperties": {
    "autoShutdown": true,
    "createNodeWorkers": {"targetCount": 0, "targetType": "PER_NODE"},
    "nodeConfiguration": {
      "nodeTypes": [
        {"name": "slurmctld", "count": 1},
        {"name": "slurmd", "min": 5, "slotNumbering": "REUSABLE"}
      ],
      "nodeEvents": {
        "STARTUP_NODES_ADDED": [
          {
            "actions": [
              {
                "action": "WRITE_FILE",
                "path": "nodes.json",
                "content": "{\n  \"nodes\": [\n{{#otherNodes}}\n    {\n      \"name\": \"slurmd{{details.nodeSlot}}\",\n      \"ip\": \"{{details.privateIpAddress}}\"\n    }{{^-last}},{{/-last}}\n{{/otherNodes}}\n  ]\n}",
                "nodeTypes": ["slurmctld"]
              },
              {
                "action": "RUN_COMMAND",
                "path": "start_simple_slurmctld",
                "arguments": ["nodes.json"],
                "environment": {"EXAMPLE": "FOO"},
                "nodeTypes": ["slurmctld"]
              }
            ]
          },
          {
            "actions": [
              {
                "action": "RUN_COMMAND",
                "path": "start_simple_slurmd",
                "arguments": ["{{nodesByType.slurmctld.0.details.privateIpAddress}}", "{{node.details.nodeSlot}}"],
                "nodeTypes": ["slurmd"]
              }
            ]
          },
          {
            "actions": [
              {
                "action": "CREATE_WORKERS",
                "totalWorkers": 1,
                "nodeTypes": ["slurmctld"]
              }
            ]
          }
        ],
        "NODES_ADDED": [
          {
            "actions": [
              {
                "action": "WRITE_FILE",
                "path": "nodes.json",
                "content": "{\n  \"nodes\": [\n{{#filteredNodes}}\n    {\n      \"name\": \"slurmd{{details.nodeSlot}}\",\n      \"ip\": \"{{details.privateIpAddress}}\"\n    }{{^-last}},{{/-last}}\n{{/filteredNodes}}\n  ]\n}",
                "nodeTypes": ["slurmctld"]
              },
              {
                "action": "RUN_COMMAND",
                "path": "add_nodes",
                "arguments": ["nodes.json"],
                "nodeTypes": ["slurmctld"]
              }
            ]
          },
          {
            "actions": [
              {
                "action": "RUN_COMMAND",
                "path": "start_simple_slurmd",
                "arguments": ["{{nodesByType.slurmctld.0.details.privateIpAddress}}", "{{node.details.nodeSlot}}"],
                "nodeIdFilter": "EVENT",
                "nodeTypes": ["slurmd"]
              }
            ]
          }
        ]
      }
    },
    "workerTag": "pyex-slurm-cluster"
  }
}
```

### TOML Properties Inherited by Worker Pool JSON Specifications

When a JSON Worker Pool specification is used, the following properties from the `config.toml` file can be inherited:
<<<<<<< HEAD

- `requirementName` (This will be generated automatically if not supplied in either the TOML file or the JSON specification)
- `requirementNamespace`
- `requirementTag`
- `templateId`
- `workerTag`

=======

- `name`: Mapped to `requirementName` in JSON. This will be generated automatically if not supplied in either the TOML file or the JSON specification.
- `requirementNamespace`
- `requirementTag`
- `targetInstanceCount`
- `templateId`
- `userData`
- `workerTag`
- `imagesId`
- `instanceTags`

>>>>>>> 4a63c414
Properties set in the JSON file override those set in the TOML file.

## Mustache Directives in Worker Pool Properties

Mustache template directives can be used within any property value in TOML configuration files or Worker Pool JSON files. See the description [above](#mustache-template-directives) for more details on Mustache directives. This is a powerful feature that allows Worker Pools to be parameterised by supplying values on the command line, via environment variables, or via the TOML file.

An important distinction **only** when using Mustache directives within Worker Pool JSON documents is that each directive **must be preceded by a `__` (double underscore)** to disambiguate it from Mustache directives that are to be passed directly to the API. For example, use: `__{{username}}` to apply a substitution for the `username` variable.

## Dry-Running Worker Pool Provisioning

To examine the JSON that will actually be sent to the YellowDog API after all processing, use the `--dry-run` command line option when running `yd-provision`. This will print the JSON specification for the Worker Pool. Nothing will be submitted to the platform.

The generated JSON is produced after all processing (incorporating `config.toml` properties, Mustache substitutions, etc.) has been concluded, so the dry-run is useful for inspecting the results of all the processing that's been performed.

To suppress all output except for the JSON itself, use the `--quiet` (`-q`) command line option.

The JSON dry-run output could itself be used by `yd-provision`, if captured in a file, e.g.:

```shell
yd-provision --dry-run -q > my_worker_pool.json
yd-provision -p my_worker_pool.json
```

# Using Jsonnet instead of JSON

In all circumstances where JSON files are used by the Python Examples scripts, these can be substituted by **[Jsonnet](https://jsonnet.org)** files. This allows the use of Jsonnet's powerful additional features, including comments, variables, functions, etc.

A simple usage example might be:

```shell
yd-submit --work-requirement my_work_req.jsonnet
```

The use of the filename extension `.jsonnet` will invoke Jsonnet evaluation. (Note that a temporary JSON file is created as part of Jsonnet processing, which you may see referred to in error messages.)

## Jsonnet Installation

Jsonnet is not installed by default when yellowdog-python-examples is installed, because the package has binary components which are not provided for all platforms. If you try to use a Jsonnet file in the absence of Jsonnet, the scripts will print an error message, and suggest an installation mechanism.

To install Jsonnet at the same time as installing or updating the Python Examples scripts, modify the installation as follows to include the `jsonnet` option:

```
pip install -U yellowdog-python-examples[jsonnet]
```

To install Jsonnet separately, try:

```shell
pip install -U jsonnet
```

If this fails, try:

```shell
pip install -U jsonnet-binary
```

If both of these methods fail, you'll need to ensure that the platform you're running on has the required build tools available, so that the binary component can be built locally. The required build packages vary by platform but usually include general development tools including a C++ compiler, and Python development tools including the Python headers.

Please get in touch with YellowDog if you get stuck.

## Mustache Substitutions in Jsonnet Files

The scripts provide full support for Mustache substitutions in Jsonnet files, using the same rules as for the JSON specifications. Remember that for Worker Pool specification, substitutions need to be prefixed by `__`, e.g. `"__{{username}}}"`.

Mustache processing is performed **before** Jsonnet evaluation.

## Checking Jsonnet Processing

The `dry-run` (`-D`) option of the `yd-submit` and `yd-provision` commands will generate JSON output representing the full processing of the Jsonnet file into what will be submitted to the API. This allows inspection to check that the output matches expectations, prior to submitting to the Platform.

## Jsonnet Example

Here's an example of a Jsonnet file that generates a Work Requirement with four Tasks:

```jsonnet
# Function for synthesising Tasks
local Task(arguments=[], environment={}) = {
    arguments: arguments,
    environment: environment,
    name: "my_task_{{task_number}}"
};

# Work Requirement
{
  "name": "workreq_{{datetime}}",
  "taskGroups": [
    {
      "tasks": [
        Task(["1"], {A: "A_1"}),  # arguments and environment
        Task(["2", "3"], {}),     # arguments and empty environment
        Task(["4"]),              # arguments and default environment
        Task()                    # default arguments and environment
      ]
    }
  ]
}
```

When this is inspected using the `dry-run` option (`yd-submit -Dq -r my_work_req.jsonnet`), this is the processed output:

```json
{
  "fulfilOnSubmit": false,
  "name": "workreq_230114-140645",
  "namespace": "pyexamples",
  "priority": 0,
  "tag": "pyex-bash",
  "taskGroups": [
    {
      "finishIfAllTasksFinished": true,
      "finishIfAnyTaskFailed": false,
      "name": "task_group_1",
      "priority": 0,
      "runSpecification": {
        "maximumTaskRetries": 0,
        "taskTypes": ["bash"],
        "workerTags": ["pyex-bash-docker"]
      },
      "tasks": [
        {
          "arguments": ["workreq_230114-140645/sleep_script.sh", "1"],
          "environment": {"A": "A_1"},
          "inputs": [
            {
              "objectNamePattern": "workreq_230114-140645/sleep_script.sh",
              "source": "TASK_NAMESPACE",
              "verification": "VERIFY_AT_START"
            }
          ],
          "name": "my_task_1",
          "outputs": [
            {"alwaysUpload": true, "required": false, "source": "PROCESS_OUTPUT"}
          ],
          "taskType": "bash"
        },
        {
          "arguments": ["workreq_230114-140645/sleep_script.sh", "2", "3"],
          "environment": {},
          "inputs": [
            {
              "objectNamePattern": "workreq_230114-140645/sleep_script.sh",
              "source": "TASK_NAMESPACE",
              "verification": "VERIFY_AT_START"
            }
          ],
          "name": "my_task_2",
          "outputs": [
            {"alwaysUpload": true, "required": false, "source": "PROCESS_OUTPUT"}
          ],
          "taskType": "bash"
        },
        {
          "arguments": ["workreq_230114-140645/sleep_script.sh", "4"],
          "environment": {},
          "inputs": [
            {
              "objectNamePattern": "workreq_230114-140645/sleep_script.sh",
              "source": "TASK_NAMESPACE",
              "verification": "VERIFY_AT_START"
            }
          ],
          "name": "my_task_3",
          "outputs": [
            {"alwaysUpload": true, "required": false, "source": "PROCESS_OUTPUT"}
          ],
          "taskType": "bash"
        },
        {
          "arguments": ["workreq_230114-140645/sleep_script.sh"],
          "environment": {},
          "inputs": [
            {
              "objectNamePattern": "workreq_230114-140645/sleep_script.sh",
              "source": "TASK_NAMESPACE",
              "verification": "VERIFY_AT_START"
            }
          ],
          "name": "my_task_4",
          "outputs": [
            {"alwaysUpload": true, "required": false, "source": "PROCESS_OUTPUT"}
          ],
          "taskType": "bash"
        }
      ]
    }
  ]
}
```

# Command List

Help is available for all commands by invoking a command with the `--help` or `-h` option. Some command line parameters are common to all commands, while others are command-specific.

All destructive commands require user confirmation before taking effect. This can be suppressed using the `--yes` or `-y` option, in which case the command will proceed without confirmation.

Some commands support the `--interactive` or `-i` option, allowing user selections to be made. E.g., this can be used to select which object paths to delete.

The `--quiet` or `-q` option reduces the command output down to essential messages only. So, for example, `yd-delete -yq` would delete all matching object paths silently.

If you encounter an error it can be useful for support purposes to see the full Python stack trace. This can be enabled by running the command using the `--debug` option.

## yd-submit

The `yd-submit` command submits a new Work Requirement, according to the Work Requirement definition found in the `workRequirement` section of the TOML configuration file and/or the specification found in a Work Requirement JSON document supplied using the `--work-requirement` option.

Use the `--dry-run` option to inspect the details of the Work Requirement, Task Groups, and Tasks that will be submitted, in JSON format.

Once submitted, the Work Requirement will appear in the **Work** tab in the YellowDog Portal.

The Work Requirement's progress can be tracked to completion by using the `--follow` (or `-f`) option when invoking `yd-submit`: the command will report on Tasks as they conclude and won't return until the Work Requirement has finished.

## yd-provision

The `yd-provision` command provisions a new Worker Pool according to the specifications in the `workerPool` section of the TOML configuration file and/or in the specification found in a Worker Pool JSON document supplied using the `--worker-pool` option.

Use the `--dry-run` option to inspect the details of the Worker Pool specification that will be submitted, in JSON format.

Once provisioned, the Worker Pool will appear in the **Workers** tab in the YellowDog Portal, and its associated Compute Requirement will appear in the **Compute** tab.

## yd-cancel

The `yd-cancel` command cancels any active Work Requirements, including any pending Task Groups and the Tasks they contain. 

The `namespace` and `tag` values in the `config.toml` file are used to identify which Work Requirements to cancel.

By default, any Tasks that are currently running on Workers will continue to run to completion or until they fail. Tasks can be instructed to abort immediately by supplying the `--abort` or `-a` option to `yd-cancel`.

## yd-abort

The `yd-abort` command is used to abort Tasks that are currently running. The user interactively selects the Work Requirements to target, and then which Tasks within those Work Requirements to abort. The Work Requirements are not cancelled as part of this process.

The `namespace` and `tag` values in the `config.toml` file are used to identify which Work Requirements to list for selection.

## yd-download

The `yd-download` command downloads any objects created in the YellowDog Object Store.

The `namespace` and `tag` values are used to determine which objects to download. Objects will be downloaded to a directory with the same name as `namespace`. If a directory already exists, a new directory with name `<namespace>.01` (etc.) will be created.

## yd-delete

The `yd-delete` command deletes any objects created in the YellowDog Object Store.

The `namespace` and `tag` values in the `config.toml` file are used to identify which objects to delete.

## yd-upload

The `yd-upload` command uploads files from the local filesystem to the YellowDog Object store. Files are placed in the configured `namespace` within a directory supplied using the (required) `--directory` option, e.g.:

```shell
yd-upload --directory my_work_requirement file_1 file_2 morefiles/file3
```
To suppress the mirroring of the local directory structure within the object store, use the `--flatten-upload-paths` or `-f` option. Note that if this creates mutliple uploaded files with the same path in the Object Store folder, files will be overwritten.

Files in directories may be recursively uploaded using the `--recursive` or `-r` option, e.g.:

```shell
yd-upload --directory my_work_requirement -r mydir myotherdir
```

## yd-shutdown

The `yd-shutdown` command shuts down Worker Pools that match the `namespace` and `tag` found in the configuration file. All remaining work will be cancelled, but currently executing Tasks will be allowed to complete, after which the Compute Requirement will be terminated.

## yd-instantiate

The `yd-instantiate` command instantiates a Compute Requirement (i.e., a set of instances that are managed by their creator and do not automatically become part of a YellowDog Worker Pool). This command uses the data from the `workerPool` configuration section, but only uses the `name`, `templateId`, `targetInstanceCount`, `instanceTags`, `userData`, and `imagesId` properties. In addition, the Boolean property `maintainInstanceCount` (default = `false`) is available for use with `yd-instantiate`.

Compute Requirements can be instantiated directly from JSON (or Jsonnet) specifications, using the `--compute-requirement` (or `-C`) command line option, followed by the filename. The properties listed above will be inherited from the config.toml `workerPool` specification if they are not present in the JSON file. An example JSON specification is shown below:

```json
{
  "imagesId": "ydid:imgfam:000000:41962592-577c-4fde-ab03-d852465e7f8b",
  "instanceTags": {"a1": "one", "a2": "two"},
  "requirementName": "cr_test_{{datetime}}",
  "requirementNamespace": "pyexamples",
  "requirementTag": "pyexamples-test",
  "templateId": "ydid:crt:000000:230e9a42-97db-4d69-aa91-29ff309951b4",
  "userData": "#/bin/bash\n#Other stuff...",
  "targetInstanceCount": 1,
  "maintainInstanceCount": true
}
```

Use the `--dry-run` option to inspect the details of the Compute Requirement specification that will be submitted, in JSON format. The JSON output of this command can be used with the `-C` option above.

## yd-terminate

The `yd-terminate` command immediately terminates Compute Requirements that match the `namespace` and `tag` found in the configuration file. Any executing Tasks will be terminated immediately, and the Worker Pool will be shut down.<|MERGE_RESOLUTION|>--- conflicted
+++ resolved
@@ -62,11 +62,7 @@
    * [yd-instantiate](#yd-instantiate)
    * [yd-terminate](#yd-terminate)
 
-<<<<<<< HEAD
-<!-- Added by: pwt, at: Fri Jan 13 18:03:14 GMT 2023 -->
-=======
 <!-- Added by: pwt, at: Sun Jan 15 13:33:50 GMT 2023 -->
->>>>>>> 4a63c414
 
 <!--te-->
 
@@ -1023,15 +1019,6 @@
 ### TOML Properties Inherited by Worker Pool JSON Specifications
 
 When a JSON Worker Pool specification is used, the following properties from the `config.toml` file can be inherited:
-<<<<<<< HEAD
-
-- `requirementName` (This will be generated automatically if not supplied in either the TOML file or the JSON specification)
-- `requirementNamespace`
-- `requirementTag`
-- `templateId`
-- `workerTag`
-
-=======
 
 - `name`: Mapped to `requirementName` in JSON. This will be generated automatically if not supplied in either the TOML file or the JSON specification.
 - `requirementNamespace`
@@ -1043,7 +1030,6 @@
 - `imagesId`
 - `instanceTags`
 
->>>>>>> 4a63c414
 Properties set in the JSON file override those set in the TOML file.
 
 ## Mustache Directives in Worker Pool Properties
