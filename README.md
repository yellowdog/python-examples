--- conflicted
+++ resolved
@@ -117,6 +117,7 @@
 
 This repository contains a set of command line utilities for driving the YellowDog Platform, written in Python. The scripts use the **[YellowDog Python SDK](https://docs.yellowdog.co/#/sdk)**, the code for which can be found [on GitHub](https://github.com/yellowdog/yellowdog-sdk-python-public).
 
+
 *(Note: these utilities are intended to be a helpful starting point for experimenting with the YellowDog Platform. They are not assured to be of production quality nor do they represent a standard or recommended method for using YellowDog.)*
 
 This documentation should be read in conjunction with the main **[YellowDog Documentation](https://docs.yellowdog.co)**, which provides a comprehensive description of the concepts and operation of the YellowDog Platform.
@@ -525,12 +526,7 @@
 | `finishIfAllTasksFinished` | If true, the Task Group will finish automatically if all contained tasks finish. Default:`true`.                                                                                                                                           | Yes  | Yes | Yes  |      |
 | `finishIfAnyTaskFailed`    | If true, the Task Group will be failed automatically if any contained tasks fail. Default:`false`.                                                                                                                                         | Yes  | Yes | Yes  |      |
 | `flattenInputPaths`        | Determines whether input object paths should be flattened (i.e., directory structure removed) when downloaded to a node. Default: `false`.                                                                                                 | Yes  | Yes | Yes  | Yes  |
-<<<<<<< HEAD
-| `flattenUploadPaths`       | Ignore local directory paths when uploading files to the Object Store; place in `<namespace>::<work-req-name>/`. Default: `false`.                                                                                                         | Yes  | Yes |      |      |
-| `fulfilOnSubmit`           | Indicates if the Work Requirement should be fulfilled when it is submitted, rather than being allowed to wait in PENDING status. Default:`false`.                                                                                          | Yes  | Yes |      |      |
-=======
 | `flattenUploadPaths`       | Ignore local directory paths when uploading files to the Object Store; place in `<namespace>:<work-req-name>/`. Default: `false`.                                                                                                          | Yes  | Yes |      |      |
->>>>>>> 940ac0aa
 | `inputs`                   | The list of input files to be uploaded to the YellowDog Object Store, and required by the Task (implies `verifyAtStart`). E.g. `["a.sh", "b.sh"]` or `["*.sh"]`.                                                                           | Yes  | Yes | Yes  | Yes  |
 | `inputsOptional`           | A list of input files required by a Task, but which are not subject to verification. Can contain wildcards. E.g.: `["task_group_1/**/results.txt"]`.                                                                                       | Yes  | Yes | Yes  | Yes  |
 | `instanceTypes`            | The machine instance types that can be used to execute Tasks. E.g., `["t3.micro", "t3a.micro"]`.                                                                                                                                           | Yes  | Yes | Yes  |      |
@@ -719,6 +715,7 @@
     finishIfAnyTaskFailed = false
     flattenInputPaths = false
     flattenUploadPaths = false
+    fulfilOnSubmit = false
     inputs = [
         "../app/main.py",
         "../app/requirements.txt"
